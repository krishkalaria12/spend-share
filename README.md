--- conflicted
+++ resolved
@@ -1,12 +1,6 @@
-<<<<<<< HEAD
-# The Spend Share 💰🤑
-
-The Spend Share is designed to streamline expense tracking within groups. It enables users to create groups, record transactions, and manage shared costs efficiently. Key features include user authentication for secure access, group creation and management, transaction recording with detailed descriptions, and comprehensive expense reports. With intuitive navigation and robust functionality, the Group Expenses Tracker simplifies group financial management, making it easier for users to track expenses and settle balances effortlessly.
-=======
 # Spend Share 💰🤑
 
 Spend Share is designed to streamline expense tracking within groups. It enables users to create groups, record transactions, and manage shared costs efficiently. Key features include user authentication for secure access, group creation and management, transaction recording with detailed descriptions, and comprehensive expense reports. With intuitive navigation and robust functionality, the Group Expenses Tracker simplifies group financial management, making it easier for users to track expenses and settle balances effortlessly.
->>>>>>> fe23d0de
 
 ## Features ✨
 
